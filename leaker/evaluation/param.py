--- conflicted
+++ resolved
@@ -10,13 +10,8 @@
 from typing import List, Iterable, Union, Type, Dict, Optional, Iterator, Tuple, TypeVar
 
 from .errors import Error, MAError
-<<<<<<< HEAD
-from ..api import AttackDefinition, Dataset, QuerySpace, Selectivity, Attack, RangeDatabase, Extension, \
-    KeywordQueryLog, RelationalDatabase
-=======
 from ..api import AttackDefinition, Dataset, QuerySpace, KeywordQuerySpace, Selectivity, Attack, RangeDatabase,\
-    Extension, KeywordQueryLog
->>>>>>> bc634576
+    Extension, KeywordQueryLog, RelationalDatabase
 
 log = getLogger(__name__)
 
@@ -269,15 +264,9 @@
 
     __allow_repetition: bool
 
-<<<<<<< HEAD
-    def __init__(self, query_space: Type[QuerySpace], query_log: KeywordQueryLog = None,
-                 selectivity: Selectivity = Selectivity.High,
-                 query_space_size: int = 500, queries: int = 150, allow_repetition: bool = False):
-=======
     def __init__(self, query_space: Type[KeywordQuerySpace], query_log: KeywordQueryLog = None,
                  selectivity: Selectivity = Selectivity.High, query_space_size: int = 500, queries: int = 150,
                  allow_repetition: bool = False):
->>>>>>> bc634576
         self.__query_space = query_space
         self.__query_log = query_log
         self.__query_space_size = query_space_size
