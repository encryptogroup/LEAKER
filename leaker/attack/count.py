--- conflicted
+++ resolved
@@ -202,29 +202,6 @@
 
     @classmethod
     def name(cls) -> str:
-<<<<<<< HEAD
-        return "Riondato-Count"
-
-    def _calculate_interval(self, c_ks: int, n: int, m: int = 1) -> Tuple[float, float]:
-        if m == 1:
-            d = 2
-        else:
-            d = 31
-
-        epsilon = math.sqrt((d + math.log(5) + 2*math.log(2))/n) / math.sqrt(2)
-
-        lbk = c_ks / n - epsilon
-        ubk = c_ks / n + epsilon
-        return lbk, ubk
-
-    def __calculate_candidates(self, queries: Iterable[RelationalQuery], rlens: List[float]) \
-            -> List[Set[RelationalKeyword]]:
-        return [set([w for w, (lbk, ubk) in
-                     zip(self._known_keywords, starmap(self._calculate_interval,
-                                                       map(lambda x: (self._known_response_length(x), self._n[x.table]),
-                                                           self._known_keywords)))
-                     if lbk <= rlens[i] <= ubk and w.table == q.table]) for i, q in enumerate(queries)]
-=======
         return "Estimator-Count"
 
     def _calculate_interval(self, x: RelationalKeyword, n: int, x2: Optional[RelationalKeyword] = None,
@@ -245,7 +222,6 @@
         self._calculate_candidates(queries, [rlens[i] / query_tables_length[i] for i in range(len(rlens))])
         return {i: next(iter(self._query_candidates[i])) for i, _ in enumerate(queries)
                 if len(self._query_candidates[i]) == 1}
->>>>>>> 3faded78
 
     def recover(self, dataset: Dataset, queries: Iterable[RelationalQuery]) -> List[str]:
         log.info(f"Running {self.name()} on {dataset.name()} for {self._delta:.3f}")
